--- conflicted
+++ resolved
@@ -1,24 +1,8 @@
 use std::process::Command;
 
-<<<<<<< HEAD
-#[macro_use]
-extern crate rocket;
-
-use std::{borrow::Cow, env, io::Cursor, process::Command, str::Utf8Error};
-
-use badge::{Badge, BadgeOptions};
-use lazy_static::lazy_static;
-use r2d2_redis::RedisConnectionManager;
-use redis::Commands;
-use rocket::{
-    http::{hyper::header::EntityTag, Accept, ContentType, Status},
-    response::Redirect,
-    Response, State,
-=======
 use actix_http::http::header::{
     Accept, CacheControl, CacheDirective, ContentType, EntityTag, Header, IfNoneMatch,
     CACHE_CONTROL, CONTENT_TYPE, ETAG, LOCATION,
->>>>>>> 43f20c14
 };
 use actix_web::{get, web, App, HttpRequest, HttpResponse, HttpServer};
 use badge::{Badge, BadgeOptions};
@@ -33,14 +17,10 @@
 const CODE: &str = "lines of code";
 const COMMENTS: &str = "comments";
 const FILES: &str = "files";
+const PRIMARY_LANG: &str = "primary language";
 const HASH_LENGTH: usize = 40;
 const LINES: &str = "total lines";
 const MILLION: usize = 1_000_000;
-<<<<<<< HEAD
-const PRIMARY_LANG: &str = "primary language";
-const RED: &str = "#e05d44";
-=======
->>>>>>> 43f20c14
 const THOUSAND: usize = 1_000;
 const DAY_IN_SECONDS: u64 = 24 * 60 * 60;
 
@@ -56,7 +36,8 @@
         App::new()
             .wrap(actix_web::middleware::Logger::default())
             .service(redirect_index)
-            .service(create_badge)
+            .service(create_stats_badge)
+            .service(create_primary_lang_badge)
     })
     .bind("0.0.0.0:8000")?
     .run()
@@ -97,59 +78,13 @@
     }};
 }
 
-<<<<<<< HEAD
-fn main() {
-    dotenv::dotenv().unwrap();
-    let manager = RedisConnectionManager::new(&**REDIS_URL).unwrap();
-    let pool = r2d2::Pool::builder().build(manager).unwrap();
-    rocket::ignite()
-        .manage(pool)
-        .mount("/", routes![index, stats_badge, lang_badge])
-        .launch();
-}
-
-#[get("/")]
-fn index() -> Redirect {
-    Redirect::permanent("https://github.com/XAMPPRocky/tokei")
-}
-
-struct IfNoneMatch(Option<EntityTag>);
-
-impl<'a, 'r> rocket::request::FromRequest<'a, 'r> for IfNoneMatch {
-    type Error = ();
-
-    fn from_request(
-        request: &'a rocket::Request<'r>,
-    ) -> rocket::request::Outcome<Self, Self::Error> {
-        rocket::Outcome::Success(Self(
-            request
-                .headers()
-                .get("If-None-Match")
-                .next()
-                .and_then(|s| s.parse().ok()),
-        ))
-    }
-}
-
-#[get("/b1/<domain>/<user>/<repo>?<category>")]
-fn stats_badge<'a, 'b>(
-    accept_header: &Accept,
-    if_none_match: IfNoneMatch,
-    domain: String,
-    user: String,
-    repo: String,
-    category: Option<String>,
-    pool: State<r2d2::Pool<RedisConnectionManager>>,
-) -> Result<Response<'b>> {
-    let category = category.unwrap_or(String::from("lines"));
-=======
 #[derive(serde::Deserialize)]
 struct BadgeQuery {
     category: Option<String>,
 }
 
 #[get("/b1/{domain}/{user}/{repo}")]
-async fn create_badge(
+async fn create_stats_badge(
     request: HttpRequest,
     web::Path((domain, user, repo)): web::Path<(String, String, String)>,
     web::Query(query): web::Query<BadgeQuery>,
@@ -165,9 +100,6 @@
     } else {
         CONTENT_TYPE_SVG.clone()
     };
->>>>>>> 43f20c14
-
-    let domain = process_domain(&domain)?;
 
     let url = format!("https://{}/{}/{}", domain, user, repo);
     let ls_remote = Command::new("git").arg("ls-remote").arg(&url).output()?;
@@ -188,7 +120,7 @@
         };
 
         if found_match {
-            CACHE
+            STATS_CACHE
                 .lock()
                 .unwrap()
                 .cache_get(&repo_identifier(&url, &sha));
@@ -197,27 +129,10 @@
         }
     }
 
-<<<<<<< HEAD
-    let mut redis = pool.get()?;
-
-    if let Some(stats) = redis
-        .get::<_, Option<String>>(&*hash)?
-        .and_then(|s| serde_json::from_str::<Language>(&s).ok())
-    {
-        log::info!("Found cached entry.");
-        log_total(&stats, &url);
-        return respond!(
-            Status::Ok,
-            accept_header,
-            make_stats_badge(accept_header, stats, &category)?,
-            (&*hash).to_owned()
-        );
-=======
     let entry = get_statistics(&url, &sha).map_err(|err| actix_web::error::ErrorBadRequest(err))?;
 
     if entry.was_cached {
         log::info!("{}#{} Cache hit", url, sha);
->>>>>>> 43f20c14
     }
 
     let stats = entry.value;
@@ -232,7 +147,7 @@
         blanks = stats.blanks
     );
 
-    let badge = make_badge(&content_type, &stats, &category)?;
+    let badge = make_stats_badge(&content_type, &stats, &category)?;
 
     Ok(respond!(Ok, content_type, badge, sha))
 }
@@ -242,7 +157,7 @@
 }
 
 #[cached::proc_macro::cached(
-    name = "CACHE",
+    name = "STATS_CACHE",
     result = true,
     with_cached_flag = true,
     type = "cached::TimedSizedCache<String, cached::Return<Language>>",
@@ -270,63 +185,18 @@
     for stat in &mut stats.stats {
         stat.name = stat.name.strip_prefix(temp_path)?.to_owned();
     }
-
-<<<<<<< HEAD
-    log_total(&stats, &url);
-    redis.set(&*hash, serde_json::to_string(&stats)?)?;
-
-    respond!(
-        Status::Ok,
-        accept_header,
-        make_stats_badge(accept_header, stats, &category)?,
-        (&*hash).to_owned()
-    )
-}
-
-#[get("/b2/<domain>/<user>/<repo>")]
-fn lang_badge<'a, 'b>(
-    accept_header: &Accept,
-    if_none_match: IfNoneMatch,
-    domain: String,
-    user: String,
-    repo: String,
-    pool: State<r2d2::Pool<RedisConnectionManager>>,
-) -> Result<Response<'b>> {
-    let domain = process_domain(&domain)?;
-
-    let url = format!("https://{}/{}/{}", domain, user, repo);
-    let ls_remote = Command::new("git").arg("ls-remote").arg(&url).output()?;
-    let stdout = ls_remote.stdout;
-    let end_of_sha = match stdout.iter().position(|&b| b == b'\t') {
-        Some(index) if index == HASH_LENGTH => index,
-        _ => return respond!(Status::BadRequest, &**BAD_URL_BADGE),
-    };
-    let hash = String::from_utf8_lossy(&stdout[..end_of_sha]);
-
-    if let IfNoneMatch(Some(etag)) = if_none_match {
-        let hash = EntityTag::new(false, hash.to_owned().into_owned());
-        if hash.weak_eq(&etag) {
-            log::info!("Not Modified");
-            return respond!(Status::NotModified);
-        }
-    }
-
-    let mut redis = pool.get()?;
-
-    if let Some(language) = redis
-        .get::<_, Option<String>>(&format!("primary-{}", hash))?
-        .and_then(|s| serde_json::from_str::<LanguageType>(&s).ok())
-    {
-        log::info!("Found cached entry.");
-        log_primary(&language, &url);
-        return respond!(
-            Status::Ok,
-            accept_header,
-            make_primary_lang_badge(accept_header, &language)?,
-            (&*hash).to_owned()
-        );
-    }
-
+    Ok(cached::Return::new(stats))
+}
+
+#[cached::proc_macro::cached(
+    name = "PRIMARY_LANG_CACHE",
+    result = true,
+    with_cached_flag = true,
+    type = "cached::TimedSizedCache<String, cached::Return<LanguageType>>",
+    create = "{ cached::TimedSizedCache::with_size_and_lifespan(1000, DAY_IN_SECONDS) }",
+    convert = r#"{ repo_identifier(url, _sha) }"#
+)]
+fn get_primary_lang(url: &str, _sha: &str) -> eyre::Result<cached::Return<LanguageType>> {
     log::info!("{} - Cloning", url);
     let temp_dir = TempDir::new()?;
     let temp_path = temp_dir.path().to_str().unwrap();
@@ -336,72 +206,86 @@
         .output()?;
 
     let mut languages = Languages::new();
-    log::info!("{} - Getting Primary Language", url);
+    log::info!("{} - Getting Statistics", url);
     languages.get_statistics(&[temp_path], &[], &tokei::Config::default());
-    // NOTE Handle race condition
-    if languages.is_empty() {
-        let options = BadgeOptions {
-            subject: String::from(PRIMARY_LANG),
-            status: String::from("Processing..."),
-            color: String::from(GREY),
-        };
-
-        return respond!(
-            Status::Ok,
-            accept_header,
-            Badge::new(options).unwrap().to_svg(),
-            (&*hash).to_owned()
-        );
-    }
+
     let (primary_language_type, _) = languages
         .iter()
         .max_by_key(|(_, lang)| lang.code)
         .expect("No primary language");
 
-    log_primary(&primary_language_type, &url);
-    redis.set(&format!("primary-{}", hash), serde_json::to_string(&primary_language_type)?)?;
-
-    respond!(
-        Status::Ok,
-        accept_header,
-        make_primary_lang_badge(accept_header, primary_language_type)?,
-        (&*hash).to_owned()
-    )
-}
-
-fn log_total(stats: &Language, url: &str) {
-    log::info!(
-        "{} - Lines {} Code {} Comments {} Blanks {}",
-        url,
-        stats.lines,
-        stats.code,
-        stats.comments,
-        stats.blanks
-    );
-=======
-    Ok(cached::Return::new(stats))
->>>>>>> 43f20c14
-}
-
-fn log_primary(language: &LanguageType, url: &str) {
-    log::info!("{} - Language {}", url, language);
+    Ok(cached::Return::new(*primary_language_type))
 }
 
 fn trim_and_float(num: usize, trim: usize) -> f64 {
     (num as f64) / (trim as f64)
 }
 
-<<<<<<< HEAD
-fn make_stats_badge(accept: &Accept, stats: Language, category: &str) -> Result<String> {
-    if *accept == Accept::JSON {
-=======
-fn make_badge(
+#[get("/b2/{domain}/{user}/{repo}")]
+async fn create_primary_lang_badge(
+    request: HttpRequest,
+    web::Path((domain, user, repo)): web::Path<(String, String, String)>,
+) -> actix_web::Result<HttpResponse> {
+    let content_type = match Accept::parse(&request) {
+        Ok(accept) if accept == Accept::json() => ContentType::json(),
+        _ => CONTENT_TYPE_SVG.clone()
+    };
+
+    let url = format!("https://{}/{}/{}", domain, user, repo);
+    let ls_remote = Command::new("git").arg("ls-remote").arg(&url).output()?;
+    let sha: String = ls_remote
+        .stdout
+        .iter()
+        .position(|&b| b == b'\t')
+        .filter(|i| *i == HASH_LENGTH)
+        .map(|i| (&ls_remote.stdout[..i]).to_owned())
+        .and_then(|bytes| String::from_utf8(bytes).ok())
+        .ok_or_else(|| actix_web::error::ErrorBadRequest(eyre::eyre!("Invalid SHA provided.")))?;
+
+    if let Ok(if_none_match) = IfNoneMatch::parse(&request) {
+        let sha_tag = EntityTag::new(false, sha.clone());
+        let found_match = match if_none_match {
+            IfNoneMatch::Any => false,
+            IfNoneMatch::Items(items) => items.iter().any(|etag| etag.weak_eq(&sha_tag)),
+        };
+
+        if found_match {
+            PRIMARY_LANG_CACHE
+                .lock()
+                .unwrap()
+                .cache_get(&repo_identifier(&url, &sha));
+            log::info!("{}#{} Not Modified", url, sha);
+            return Ok(respond!(NotModified));
+        }
+    }
+
+    let entry = get_primary_lang(&url, &sha).map_err(|err| actix_web::error::ErrorBadRequest(err))?;
+
+    if entry.was_cached {
+        log::info!("{}#{} Cache hit", url, sha);
+    }
+
+    let primary_language_type = entry.value;
+
+    log::info!(
+        "{url}#{sha} - Primary Language {lang}",
+        url = url,
+        sha = sha,
+        lang = primary_language_type,
+    );
+
+    let badge = make_primary_lang_badge(&content_type, &primary_language_type)?;
+
+    Ok(respond!(Ok, content_type, badge, sha))
+
+}
+
+fn make_stats_badge(
     content_type: &ContentType,
     stats: &Language,
     category: &str,
 ) -> actix_web::Result<String> {
     if *content_type == ContentType::json() {
->>>>>>> 43f20c14
         return Ok(serde_json::to_string(&stats)?);
     }
 
@@ -432,8 +316,8 @@
     Ok(Badge::new(options).unwrap().to_svg())
 }
 
-fn make_primary_lang_badge(accept: &Accept, lang: &LanguageType) -> Result<String> {
-    if *accept == Accept::JSON {
+fn make_primary_lang_badge(content_type: &ContentType, lang: &LanguageType) -> actix_web::Result<String> {
+    if *content_type == ContentType::json() {
         return Ok(serde_json::to_string(&lang)?);
     }
 
@@ -445,16 +329,16 @@
 
     Ok(Badge::new(options).unwrap().to_svg())
 }
-
-fn process_domain<'a>(domain: &'a str) -> std::result::Result<Cow<'a, str>, Utf8Error> {
-    let domain = percent_encoding::percent_decode_str(domain).decode_utf8()?;
-
-    // For backwards compatability if a domain isn't specified we append `.com`.
-    let domain = if domain.contains('.') {
-        domain
-    } else {
-        domain + ".com"
-    };
-
-    Ok(domain)
-}+// 
+// fn process_domain<'a>(domain: &'a str) -> std::result::Result<Cow<'a, str>, Utf8Error> {
+//     let domain = percent_encoding::percent_decode_str(domain).decode_utf8()?;
+// 
+//     // For backwards compatability if a domain isn't specified we append `.com`.
+//     let domain = if domain.contains('.') {
+//         domain
+//     } else {
+//         domain + ".com"
+//     };
+// 
+//     Ok(domain)
+// }